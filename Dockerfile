--- conflicted
+++ resolved
@@ -104,17 +104,13 @@
     useradd -m -u 1337 -g tekst tekst
 
 # copy WSGI config
-<<<<<<< HEAD
-COPY ./deploy/gunicorn_conf.py ./deploy/entrypoint.sh /
-=======
 COPY ./deploy/gunicorn_conf.py ./deploy/entrypoint.sh ./
->>>>>>> f8b780a0
 
 USER tekst
 
 EXPOSE 8000
 
-ENTRYPOINT ["/entrypoint.sh"]
+ENTRYPOINT ["$WORKDIR_PATH/entrypoint.sh"]
 
 # additional arguments are appended to gunicorn command call
 # CMD []